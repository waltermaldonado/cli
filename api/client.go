package api

import (
	"bytes"
	"encoding/json"
	"fmt"
	"io"
	"io/ioutil"
	"net/http"
<<<<<<< HEAD
	"os"
=======
	"net/url"
>>>>>>> 73889e0c
	"regexp"
	"strings"

	"github.com/henvic/httpretty"
	"github.com/shurcooL/graphql"
)

// ClientOption represents an argument to NewClient
type ClientOption = func(http.RoundTripper) http.RoundTripper

// NewHTTPClient initializes an http.Client
func NewHTTPClient(opts ...ClientOption) *http.Client {
	tr := http.DefaultTransport
	for _, opt := range opts {
		tr = opt(tr)
	}
	return &http.Client{Transport: tr}
}

// NewClient initializes a Client
func NewClient(opts ...ClientOption) *Client {
	client := &Client{http: NewHTTPClient(opts...)}
	return client
}

// AddHeader turns a RoundTripper into one that adds a request header
func AddHeader(name, value string) ClientOption {
	return func(tr http.RoundTripper) http.RoundTripper {
		return &funcTripper{roundTrip: func(req *http.Request) (*http.Response, error) {
			// prevent the token from leaking to non-GitHub hosts
			// TODO: GHE support
			if !strings.EqualFold(name, "Authorization") || strings.HasSuffix(req.URL.Hostname(), ".github.com") {
				req.Header.Add(name, value)
			}
			return tr.RoundTrip(req)
		}}
	}
}

// AddHeaderFunc is an AddHeader that gets the string value from a function
func AddHeaderFunc(name string, value func() string) ClientOption {
	return func(tr http.RoundTripper) http.RoundTripper {
		return &funcTripper{roundTrip: func(req *http.Request) (*http.Response, error) {
			// prevent the token from leaking to non-GitHub hosts
			// TODO: GHE support
			if !strings.EqualFold(name, "Authorization") || strings.HasSuffix(req.URL.Hostname(), ".github.com") {
				req.Header.Add(name, value())
			}
			return tr.RoundTrip(req)
		}}
	}
}

// VerboseLog enables request/response logging within a RoundTripper
func VerboseLog(out io.Writer, logTraffic bool, colorize bool) ClientOption {
	logger := &httpretty.Logger{
		Time:           true,
		TLS:            false,
		Colors:         colorize,
		RequestHeader:  logTraffic,
		RequestBody:    logTraffic,
		ResponseHeader: logTraffic,
		ResponseBody:   logTraffic,
		Formatters:     []httpretty.Formatter{&httpretty.JSONFormatter{}},
	}
	logger.SetOutput(out)
	logger.SetBodyFilter(func(h http.Header) (skip bool, err error) {
		return !inspectableMIMEType(h.Get("Content-Type")), nil
	})
	return logger.RoundTripper
}

// ReplaceTripper substitutes the underlying RoundTripper with a custom one
func ReplaceTripper(tr http.RoundTripper) ClientOption {
	return func(http.RoundTripper) http.RoundTripper {
		return tr
	}
}

var issuedScopesWarning bool

const (
	httpOAuthAppID  = "X-Oauth-Client-Id"
	httpOAuthScopes = "X-Oauth-Scopes"
)

// CheckScopes checks whether an OAuth scope is present in a response
func CheckScopes(wantedScope string, cb func(string) error) ClientOption {
	wantedCandidates := []string{wantedScope}
	if strings.HasPrefix(wantedScope, "read:") {
		wantedCandidates = append(wantedCandidates, "admin:"+strings.TrimPrefix(wantedScope, "read:"))
	}

	return func(tr http.RoundTripper) http.RoundTripper {
		return &funcTripper{roundTrip: func(req *http.Request) (*http.Response, error) {
			res, err := tr.RoundTrip(req)
			if err != nil || res.StatusCode > 299 || issuedScopesWarning {
				return res, err
			}

			_, hasHeader := res.Header[httpOAuthAppID]
			if !hasHeader {
				return res, nil
			}

			appID := res.Header.Get(httpOAuthAppID)
			hasScopes := strings.Split(res.Header.Get(httpOAuthScopes), ",")

			hasWanted := false
		outer:
			for _, s := range hasScopes {
				for _, w := range wantedCandidates {
					if w == strings.TrimSpace(s) {
						hasWanted = true
						break outer
					}
				}
			}

			if !hasWanted {
				if err := cb(appID); err != nil {
					return res, err
				}
				issuedScopesWarning = true
			}

			return res, nil
		}}
	}
}

type funcTripper struct {
	roundTrip func(*http.Request) (*http.Response, error)
}

func (tr funcTripper) RoundTrip(req *http.Request) (*http.Response, error) {
	return tr.roundTrip(req)
}

// Client facilitates making HTTP requests to the GitHub API
type Client struct {
	http *http.Client
}

type graphQLResponse struct {
	Data   interface{}
	Errors []GraphQLError
}

// GraphQLError is a single error returned in a GraphQL response
type GraphQLError struct {
	Type    string
	Path    []string
	Message string
}

// GraphQLErrorResponse contains errors returned in a GraphQL response
type GraphQLErrorResponse struct {
	Errors []GraphQLError
}

func (gr GraphQLErrorResponse) Error() string {
	errorMessages := make([]string, 0, len(gr.Errors))
	for _, e := range gr.Errors {
		errorMessages = append(errorMessages, e.Message)
	}
	return fmt.Sprintf("GraphQL error: %s", strings.Join(errorMessages, "\n"))
}

// HTTPError is an error returned by a failed API call
type HTTPError struct {
	StatusCode int
	RequestURL *url.URL
	Message    string
}

func (err HTTPError) Error() string {
	if err.Message != "" {
		return fmt.Sprintf("HTTP %d: %s (%s)", err.StatusCode, err.Message, err.RequestURL)
	}
	return fmt.Sprintf("HTTP %d (%s)", err.StatusCode, err.RequestURL)
}

// Returns whether or not scopes are present, appID, and error
func (c Client) HasScopes(wantedScopes ...string) (bool, string, error) {
	url := "https://api.github.com/user"
	req, err := http.NewRequest("GET", url, nil)
	if err != nil {
		return false, "", err
	}

	req.Header.Set("Content-Type", "application/json; charset=utf-8")

	res, err := c.http.Do(req)
	if err != nil {
		return false, "", err
	}
	defer res.Body.Close()

	if res.StatusCode != 200 {
		return false, "", handleHTTPError(res)
	}

	appID := res.Header.Get("X-Oauth-Client-Id")
	hasScopes := strings.Split(res.Header.Get("X-Oauth-Scopes"), ",")

	found := 0
	for _, s := range hasScopes {
		for _, w := range wantedScopes {
			if w == strings.TrimSpace(s) {
				found++
			}
		}
	}

	if found == len(wantedScopes) {
		return true, appID, nil
	}

	return false, appID, nil
}

// GraphQL performs a GraphQL request and parses the response
func (c Client) GraphQL(query string, variables map[string]interface{}, data interface{}) error {
	url := "https://api.github.com/graphql"
	if gheHostname := os.Getenv("GITHUB_HOST"); gheHostname != "" {
		url = fmt.Sprintf("https://%s/api/graphql", gheHostname)
	}

	reqBody, err := json.Marshal(map[string]interface{}{"query": query, "variables": variables})
	if err != nil {
		return err
	}

	req, err := http.NewRequest("POST", url, bytes.NewBuffer(reqBody))
	if err != nil {
		return err
	}

	req.Header.Set("Content-Type", "application/json; charset=utf-8")

	resp, err := c.http.Do(req)
	if err != nil {
		return err
	}
	defer resp.Body.Close()

	return handleResponse(resp, data)
}

func graphQLClient(h *http.Client) *graphql.Client {
	return graphql.NewClient("https://api.github.com/graphql", h)
}

// REST performs a REST request and parses the response.
func (c Client) REST(method string, p string, body io.Reader, data interface{}) error {
	url := "https://api.github.com/" + p
	if gheHostname := os.Getenv("GITHUB_HOST"); gheHostname != "" {
		url = fmt.Sprintf("https://%s/api/v3/%s", gheHostname, p)
	}

	req, err := http.NewRequest(method, url, body)
	if err != nil {
		return err
	}

	req.Header.Set("Content-Type", "application/json; charset=utf-8")

	resp, err := c.http.Do(req)
	if err != nil {
		return err
	}
	defer resp.Body.Close()

	success := resp.StatusCode >= 200 && resp.StatusCode < 300
	if !success {
		return handleHTTPError(resp)
	}

	if resp.StatusCode == http.StatusNoContent {
		return nil
	}

	b, err := ioutil.ReadAll(resp.Body)
	if err != nil {
		return err
	}

	err = json.Unmarshal(b, &data)
	if err != nil {
		return err
	}

	return nil
}

func handleResponse(resp *http.Response, data interface{}) error {
	success := resp.StatusCode >= 200 && resp.StatusCode < 300

	if !success {
		return handleHTTPError(resp)
	}

	body, err := ioutil.ReadAll(resp.Body)
	if err != nil {
		return err
	}

	gr := &graphQLResponse{Data: data}
	err = json.Unmarshal(body, &gr)
	if err != nil {
		return err
	}

	if len(gr.Errors) > 0 {
		return &GraphQLErrorResponse{Errors: gr.Errors}
	}
	return nil
}

func handleHTTPError(resp *http.Response) error {
	httpError := HTTPError{
		StatusCode: resp.StatusCode,
		RequestURL: resp.Request.URL,
	}

	body, err := ioutil.ReadAll(resp.Body)
	if err != nil {
		httpError.Message = err.Error()
		return httpError
	}

	var parsedBody struct {
		Message string `json:"message"`
	}
	if err := json.Unmarshal(body, &parsedBody); err == nil {
		httpError.Message = parsedBody.Message
	}

	return httpError
}

var jsonTypeRE = regexp.MustCompile(`[/+]json($|;)`)

func inspectableMIMEType(t string) bool {
	return strings.HasPrefix(t, "text/") || jsonTypeRE.MatchString(t)
}<|MERGE_RESOLUTION|>--- conflicted
+++ resolved
@@ -7,11 +7,8 @@
 	"io"
 	"io/ioutil"
 	"net/http"
-<<<<<<< HEAD
 	"os"
-=======
 	"net/url"
->>>>>>> 73889e0c
 	"regexp"
 	"strings"
 
