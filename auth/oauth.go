--- conflicted
+++ resolved
@@ -47,29 +47,20 @@
 	}
 	port := listener.Addr().(*net.TCPAddr).Port
 
-<<<<<<< HEAD
 	redirectURI := "http://127.0.0.1:%d/callback"
 	callbackPath := "/callback"
 	if gheHostname := os.Getenv("GITHUB_HOST"); gheHostname != "" {
 		redirectURI = "http://localhost:%d"
 		callbackPath = "/"
-=======
-	scopes := "repo"
-	if oa.Scopes != nil {
-		scopes = strings.Join(oa.Scopes, " ")
->>>>>>> 73889e0c
 	}
 
 	q := url.Values{}
 	q.Set("client_id", oa.ClientID)
-<<<<<<< HEAD
+
 	q.Set("redirect_uri", fmt.Sprintf(redirectURI, port))
 	// TODO: make scopes configurable
 	q.Set("scope", "repo")
-=======
-	q.Set("redirect_uri", fmt.Sprintf("http://127.0.0.1:%d/callback", port))
-	q.Set("scope", scopes)
->>>>>>> 73889e0c
+
 	q.Set("state", state)
 
 	startURL := fmt.Sprintf("https://%s/login/oauth/authorize?%s", oa.Hostname, q.Encode())
